--- conflicted
+++ resolved
@@ -173,13 +173,9 @@
 - `/start` - Welcome message and help
 - `/onboard` - Learn about the volunteer program
 - `/my_status` - Check your volunteer status and progress
-<<<<<<< HEAD
 - `/my_tasks` - View your assigned tasks
-- `/commit <event_id> <role>` - Sign up for a role in an event
-=======
 - `/commit <task_id>` - Sign up for a role in an event
 - `/uncommit <task_id>` - Remove yourself from a task
->>>>>>> caa87f71
 
 ### Admin Commands
 - `/admin_login <secret>` - Authenticate as admin (one-time setup)
