--- conflicted
+++ resolved
@@ -13,12 +13,9 @@
     updateVolunteerStatus: vi.fn(),
     getEventTasks: vi.fn(),
     getTaskAssignments: vi.fn(),
-<<<<<<< HEAD
     getVolunteerTasks: vi.fn(),
-=======
     getTask: vi.fn(),
     removeVolunteerFromTask: vi.fn(),
->>>>>>> caa87f71
     getEvent: vi.fn(),
   }
 }));
@@ -232,7 +229,6 @@
     });
   });
 
-<<<<<<< HEAD
   describe('/my_tasks command', () => {
     it('should show active tasks for a registered volunteer', async () => {
       mockCtx.from = { username: 'testuser' };
@@ -390,7 +386,6 @@
       expect(message).toContain("You're not registered as a volunteer yet!");
     });
   });
-=======
   describe('Volunteer Commands', () => {
     describe('Uncommit Command', () => {
       it('should reject uncommit if volunteer does not have username', async () => {
@@ -547,5 +542,4 @@
     });
   });
 
->>>>>>> caa87f71
 });